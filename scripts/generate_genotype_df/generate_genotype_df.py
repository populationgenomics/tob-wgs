--- conflicted
+++ resolved
@@ -26,7 +26,6 @@
     mt = mt.filter_rows(hl.agg.sum(hl.is_missing(mt.GT)) > (n_samples * call_rate), keep=False)
     # filter out variants with MAF < 0.01
     mt = mt.filter_rows(mt.freq.AF[1] > 0.01)
-<<<<<<< HEAD
     # select alleles and locus (contig and position must be selected separately),
     # then convert to pandas
     t = mt.rows()
@@ -37,11 +36,6 @@
     # save each chromosome to an individual file
     for chr in set(pd['contig']): 
         pd.loc[pd['contig'] == chr].to_parquet(output_path(f'tob_genotype_maf01_{chr}.parquet'))
-=======
-    tob_wgs_path = output_path('tob_wgs_maf01.parquet')
-    mt.rows().to_pandas()[['locus.contig', 'locus.position', 'alleles']].to_parquet(tob_wgs_path)
-
->>>>>>> 76ac80fa
 
 if __name__ == '__main__':
     query()