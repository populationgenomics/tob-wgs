#!/usr/bin/env python3

"""Run Spearman rank correlation on SNPs and expression residuals"""


import hail as hl
import hailtop.batch as hb
import pandas as pd
import numpy as np
import statsmodels.api as sm
from patsy import dmatrices  # pylint: disable=no-name-in-module
from scipy.stats import spearmanr
from cpg_utils.hail_batch import (
    dataset_path,
    output_path,
    copy_common_env,
    init_batch,
    remote_tmpdir,
)
from cpg_utils.config import get_config
from cloudpathlib import AnyPath
import click

DEFAULT_DRIVER_MEMORY = '4G'
MULTIPY_IMAGE = 'australia-southeast1-docker.pkg.dev/cpg-common/images/multipy:0.16'
assert MULTIPY_IMAGE

TOB_WGS = dataset_path('mt/v7.mt/')
FREQ_TABLE = dataset_path('joint-calling/v7/variant_qc/frequencies.ht/', 'analysis')
VEP_ANNOTATION = dataset_path('tob_wgs_vep/v1/vep105_GRCh38.mt/')


def filter_lowly_expressed_genes(expression_df):
    """Remove genes with low expression in all samples

    Input:
    expression_df: a data frame with samples as rows and genes as columns,
    containing normalised expression values (i.e., the average number of molecules
    for each gene detected in each person).

    Returns:
    A filtered version of the input data frame, after removing columns (genes)
    with 0 values in more than 10% of the rows (samples).
    """

    # Remove genes with 0 expression in all samples
    expression_df = expression_df.loc[:, (expression_df != 0).any(axis=0)]
    genes_not_equal_zero = expression_df.iloc[:, 1:].values != 0
    n_expr_over_zero = pd.DataFrame(genes_not_equal_zero.sum(axis=0))
    percent_expr_over_zero = (n_expr_over_zero / len(expression_df.index)) * 100
    percent_expr_over_zero.index = expression_df.columns[1:]

    # Filter genes with less than 10 percent individuals with non-zero expression
    atleast10percent = percent_expr_over_zero[(percent_expr_over_zero > 10)[0]]
    sample_ids = expression_df['sampleid']
    expression_df = expression_df[atleast10percent.index]
    expression_df.insert(loc=0, column='sampleid', value=sample_ids)

    return expression_df


def remove_sc_outliers(df):
    # remove outlier samples, as identified by sc analysis
    outliers = ['966_967', '88_88']
    df = df[-df.sampleid.isin(outliers)]

    return df


def get_number_of_scatters(expression_df, geneloc_df):
    """get index of total number of genes

    Input:
    expression_df: a data frame with samples as rows and genes as columns,
    containing normalised expression values (i.e., the average number of molecules
    for each gene detected in each person).
    geneloc_df: a data frame with the gene location (chromosome, start, and
    end locations as columns) specified for each gene (rows).

    Returns:
    The number of genes (as an int) after filtering for lowly expressed genes.
    This integer number gets fed into the number of scatters to run.
    """

    expression_df = filter_lowly_expressed_genes(expression_df)
    gene_ids = list(expression_df.columns.values)[1:]
    geneloc_df = geneloc_df[geneloc_df.gene_name.isin(gene_ids)]

    return len(geneloc_df.index)


def get_log_expression(expression_df):

    """get logged expression values

    Input:
    expression_df: a data frame with samples as rows and genes as columns,
    containing normalised expression values (i.e., the average number of molecules
    for each gene detected in each person).

    Returns:
    The natural logarithm of expression values, with an offset of 1 to avoid undefined values.
    """

    expression_df = filter_lowly_expressed_genes(expression_df)
    sample_ids = expression_df.iloc[:, 0]
    to_log = expression_df.iloc[:, 1:].columns
    log_expression_df = expression_df[to_log].applymap(lambda x: np.log(x + 1))
    log_expression_df.insert(loc=0, column='sampleid', value=sample_ids)
    # remove sc outlier samples
    log_expression_df = remove_sc_outliers(log_expression_df)

    return log_expression_df


def calculate_log_cpm(expression_df):
    expression_df = filter_lowly_expressed_genes(expression_df)
    # remove sampleid column and get log expression
    # this can only be done on integers
    expression_df = expression_df.iloc[:, 1:]
    cpm_df = expression_df.apply(lambda x: (x / sum(x)) * 1000000, axis=0)
    log_cpm = np.log(cpm_df + 1)

    return log_cpm


def generate_log_cpm_output(expression_df, output_prefix, celltype):
    """Calculate log cpm for each cell type and chromosome

    Input:
    expression_df: a data frame with samples as rows and genes as columns,
    containing normalised expression values (i.e., the average number of molecules
    for each gene detected in each person).

    Returns:
    Counts per million mapped reads
    """

    log_cpm = calculate_log_cpm(expression_df)
    # get gene expression distribution in the output
    # specified here https://github.com/populationgenomics/tob-wgs/issues/97

    def create_struct(gene):
        hist, bin_edges = np.histogram(gene, bins=10)
        n_samples = gene.count()
        min_val = gene.min()
        max_val = gene.max()
        mean_val = gene.mean()
        q1, median_val, q3 = gene.quantile([0.25, 0.5, 0.75])
        iqr = q3 - q1
        # not sure what this value is doing here
        iqr_outliers_min = q1 - (1.5 * iqr)
        iqr_outliers_max = q3 + (1.5 * iqr)
        data_struct = {
            'bin_counts': hist,
            'bin_edges': bin_edges,
            'n_samples': n_samples,
            'min': min_val,
            'max': max_val,
            'mean': mean_val,
            'median': median_val,
            'q1': q1,
            'q3': q3,
            'iqr': iqr,
            'iqr_min': iqr_outliers_min,
            'iqr_max': iqr_outliers_max,
        }

        return data_struct

    # apply function over all columns (genes) and reset index so that gene names are in the df
    data_summary = pd.DataFrame(
        log_cpm.apply(create_struct, axis=0), columns=['data']
    ).reset_index()
    data_summary = data_summary.rename({'index': 'gene_symbol'}, axis='columns')
    # add in cell type info
    data_summary['cell_type_id'] = celltype

    # Save file
    data_summary_path = AnyPath(output_prefix) / 'gene_expression.parquet'
    with data_summary_path.open('wb') as fp:
        data_summary.to_parquet(fp)


def prepare_genotype_info(keys_path):
    """Filter hail matrix table

    Input:
    keys_path: path to a tsv file with information on
    OneK1K amd CPG IDs (columns) for each sample (rows).

    Returns:
    Path to a hail matrix table, with rows (alleles) filtered on the following requirements:
    1) biallelic, 2) meets VQSR filters, 3) gene quality score higher than 20,
    4) call rate of 0.8, and 5) variants with MAF <= 0.01.
    """

    init_batch()
    filtered_mt_path = output_path('genotype_table.mt', 'tmp')
    if hl.hadoop_exists(filtered_mt_path):
        return filtered_mt_path

    mt = hl.read_matrix_table(TOB_WGS)
    mt = mt.naive_coalesce(10000)
    mt = hl.experimental.densify(mt)
    # filter to biallelic loci only
    mt = mt.filter_rows(hl.len(mt.alleles) == 2)
    # filter out variants that didn't pass the VQSR filter
    mt = mt.filter_rows(hl.len(hl.or_else(mt.filters, hl.empty_set(hl.tstr))) == 0)
    # VQSR does not filter out low quality genotypes. Filter these out
    mt = mt.filter_entries(mt.GQ <= 20, keep=False)
    # filter out samples with a genotype call rate > 0.8 (as in the gnomAD supplementary paper)
    # checkpoint the mt so that it isn't evaluated multiple times
    mt = mt.checkpoint(output_path('genotype_table_checkpoint.mt', 'tmp'))
    n_samples = mt.count_cols()
    call_rate = 0.8
    mt = mt.filter_rows(
        hl.agg.sum(hl.is_missing(mt.GT)) > (n_samples * call_rate), keep=False
    )
    # filter out variants with MAF <= 0.01
    ht = hl.read_table(FREQ_TABLE)
    mt = mt.annotate_rows(freq=ht[mt.row_key].freq)
    mt = mt.filter_rows(mt.freq.AF[1] > 0.01)
    # add in VEP annotation
    vep = hl.read_matrix_table(VEP_ANNOTATION)
    mt = mt.annotate_rows(
        vep_functional_anno=vep.rows()[
            mt.row_key
        ].vep.regulatory_feature_consequences.biotype
    )
    # add OneK1K IDs to genotype mt
    sampleid_keys = pd.read_csv(AnyPath(keys_path), sep='\t')
    genotype_samples = pd.DataFrame(mt.s.collect(), columns=['sampleid'])
    sampleid_keys = pd.merge(
        genotype_samples,
        sampleid_keys,
        how='left',
        left_on='sampleid',
        right_on='InternalID',
    )
    sampleid_keys.fillna('', inplace=True)
    sampleid_keys = hl.Table.from_pandas(sampleid_keys)
    sampleid_keys = sampleid_keys.key_by('sampleid')
    mt = mt.annotate_cols(onek1k_id=sampleid_keys[mt.s].OneK1K_ID)
    # repartition to save overhead cost
    mt = mt.naive_coalesce(1000)
    mt.write(filtered_mt_path)
    return filtered_mt_path


def calculate_residuals(expression_df, covariate_df, output_prefix):
    """Calculate residuals for each gene in scatter

    Input:
    expression_df: a data frame with samples as rows and genes as columns,
    containing normalised expression values (i.e., the average number of molecules
    for each gene detected in each person).
    covariate_df: a data frame with samples as rows and cpvariate information
    as columns (PCA scores, sex, age, and PEER factors).

    Returns: a dataframe of expression residuals, with genes as columns and samples
    as rows.
    """

    log_expression_df = get_log_expression(expression_df)
    gene_ids = list(log_expression_df.columns.values)[1:]
    sample_ids = (
        log_expression_df.merge(covariate_df, on='sampleid', how='right')
        .dropna(axis=0, how='any')
        .sampleid
    )

    # Calculate expression residuals
    def calculate_gene_residual(gene_id):
        """Calculate gene residuals"""
        gene = gene_id
        exprs_val = log_expression_df[['sampleid', gene]]
        test_df = exprs_val.merge(covariate_df, on='sampleid', how='right').dropna(
            axis=0, how='any'
        )
        test_df = test_df.rename(columns={test_df.columns[1]: 'expression'})
        test_df[['sex', 'age']] = test_df[['sex', 'age']].astype(int)
        y, x = dmatrices(
            'expression ~ sex + PC1 + PC2 + PC3 + PC4 + age + pf1 + pf2',
            test_df,
        )
        model = sm.OLS(y, x)
        residuals = list(model.fit().resid)
        return residuals

    residual_df = pd.DataFrame(list(map(calculate_gene_residual, gene_ids))).T
    residual_df.columns = gene_ids
    residual_df = residual_df.assign(sampleid=list(sample_ids))
    residual_path = AnyPath(output_prefix) / 'log_residuals.csv'
    with residual_path.open('w') as fp:
        residual_df.to_csv(fp, index=False)

    return residual_df


# Run Spearman rank in parallel by sending genes in batches
def run_spearman_correlation_scatter(
    idx, expression, geneloc, residuals_df, filtered_mt_path, celltype, output_prefix
):  # pylint: disable=too-many-locals
    """Run genes in scatter

    Input:
    idx: the index of a gene within the filtered expression_df. Note: a 1Mb region is taken
    up and downstream of each gene.
    expression: input path for the expression data, which consists of a data frame
    with samples as rows and genes as columns, containing normalised expression
    values.
    geneloc: input path for gene location data, which consists of a data frame with the
    gene location (chromosome, start, and end locations as columns) specified for each gene (rows)
    residuals_df: residual dataframe, calculated in calculate_residuals().
    filtered_mt_path: the path to a filtered matrix table generated using prepare_genotype_info(),
    (and filtering requirements outlined in the same function).

    Returns:
    A dataframe with significance results (p-value and FDR) from the Spearman rank correlation. Each
    row contains information for a SNP, and columns contain information on significance levels,
    spearmans rho, and gene information.
    """

    # import multipy here to avoid issues with driver image updates
    from multipy.fdr import qvalue

    # calculate log expression values
    expression_df = pd.read_csv(AnyPath(expression), sep='\t')
    log_expression_df = get_log_expression(expression_df)

    # Get 1Mb sliding window around each gene
    geneloc_df = pd.read_csv(AnyPath(geneloc), sep='\t')
    gene_ids = list(log_expression_df.columns.values)[1:]
    geneloc_df = geneloc_df[geneloc_df.gene_name.isin(gene_ids)]
    geneloc_df = geneloc_df.assign(left=geneloc_df.start - 1000000)
    geneloc_df = geneloc_df.assign(right=geneloc_df.end + 1000000)

    # perform correlation in chunks by gene
    gene_info = geneloc_df.iloc[idx]
    chromosome = gene_info.chr
    # get all SNPs which are within 1Mb of each gene
    init_batch(driver_cores=8, worker_cores=8)
    mt = hl.read_matrix_table(filtered_mt_path)
    # only keep samples that are contained within the residuals df
    # this is important, since not all individuals have expression/residual
    # data (this varies by cell type)
    # this also filters out any sc sample outliers
    samples_to_keep = hl.literal(list(residuals_df.sampleid))
    mt = mt.filter_cols(samples_to_keep.contains(mt['onek1k_id']))

    # Do this only on SNPs contained within 1Mb gene region to save on
    # computational time
    right_boundary = min(
        gene_info.right + 1, hl.get_reference('GRCh38').lengths[chromosome]
    )
    left_boundary = max(1, gene_info.left)
    first_and_last_snp = f'{chromosome}:{left_boundary}-{right_boundary}'
    mt = hl.filter_intervals(
        mt, [hl.parse_locus_interval(first_and_last_snp, reference_genome='GRCh38')]
    )
    # remove SNPs with no variance
    mt = mt.filter_rows(
        (hl.agg.all(mt.GT.n_alt_alleles() == 0))
        | (hl.agg.all(mt.GT.n_alt_alleles() == 1))
        | (hl.agg.all(mt.GT.n_alt_alleles() == 2)),
        keep=False,
    )
    position_table = mt.rows().select()
    position_table = position_table.annotate(
        position=position_table.locus.position,
        snpid=hl.str(position_table.locus)
        + ':'
        + hl.str(position_table.alleles[0])
        + ':'
        + hl.str(position_table.alleles[1]),
    )
    position_table = position_table.to_pandas()
    snps_within_region = position_table[
        position_table['position'].between(gene_info['left'], gene_info['right'])
    ]
    gene_snp_df = snps_within_region.assign(
        gene_id=gene_info.gene_id, gene_symbol=gene_info.gene_name
    )

    # get genotypes from mt in order to load individual SNPs into
    # the spearman correlation function
    t = mt.entries()
    t = t.annotate(n_alt_alleles=t.GT.n_alt_alleles())
    t = t.key_by(contig=t.locus.contig, position=t.locus.position)
    t = t.select(t.alleles, t.n_alt_alleles, sampleid=t.onek1k_id)
    t = t.annotate(
        snpid=hl.str(t.contig)
        + ':'
        + hl.str(t.position)
        + ':'
        + hl.str(t.alleles[0])
        + ':'
        + hl.str(t.alleles[1]),
        global_bp=hl.locus(t.contig, hl.int32(t.position)).global_position(),
    )
    # Do this only on SNPs contained within gene_snp_df to save on
    # computational time
    snps_to_keep = hl.literal(set(gene_snp_df.snpid))
    t = t.filter(snps_to_keep.contains(t['snpid']))
    # only keep SNPs where all samples have an alt_allele value
    # (argument must be a string, a bytes-like object or a number)
    snps_to_remove = set(t.filter(hl.is_missing(t.n_alt_alleles)).snpid.collect())
    if len(snps_to_remove) > 0:
        t = t.filter(~hl.literal(snps_to_remove).contains(t.snpid))

    genotype_df = t.to_pandas(flatten=True)
    # filter gene_snp_df to have the same snps after filtering SNPs that
    # don't have an alt_allele value
    gene_snp_df = gene_snp_df[gene_snp_df.snpid.isin(set(genotype_df.snpid))]

    # Get association effect data, to be used for violin plots for each genotype of each SNP
    def get_association_effect_data(gene):
        sampleid = expression_df.sampleid
        log_cpm = calculate_log_cpm(expression_df)
        log_cpm['sampleid'] = sampleid
        # reduce log_cpm matrix to gene of interest only
        log_cpm = log_cpm[['sampleid', gene]]
        # merge log_cpm data with genotype info
        gt_expr_data = genotype_df.merge(
            log_cpm, left_on='sampleid', right_on='sampleid'
        )
        # group gt_expr_data by snpid and genotype
        grouped_gt = gt_expr_data.groupby(['snpid', 'n_alt_alleles'])

        def create_struct(gene, group):
            hist, bin_edges = np.histogram(group[gene], bins=10)
            n_samples = group[gene].count()
            min_val = group[gene].min()
            max_val = group[gene].max()
            mean_val = group[gene].mean()
            q1, median_val, q3 = group[gene].quantile([0.25, 0.5, 0.75])
            iqr = q3 - q1
            data_struct = {
                'bin_counts': hist,
                'bin_edges': bin_edges,
                'n_samples': n_samples,
                'min': min_val,
                'max': max_val,
                'mean': mean_val,
                'median': median_val,
                'q1': q1,
                'q3': q3,
                'iqr': iqr,
            }

            return data_struct

        snp_gt_summary_data = []
        for item in grouped_gt.groups:
            snp_id = item[0]
            genotype = item[1]
            group = grouped_gt.get_group((snp_id, genotype))
            global_bp = group.global_bp.iloc[0]
            gene_id = gene_info.gene_id
            snp_gt_summary_data.append(
                {
                    'snp_id': snp_id,
                    'global_bp': global_bp,
                    'genotype': genotype,
                    'gene_id': gene_id,
                    'gene_symbol': gene,
                    'cell_type_id': celltype,
                    'struct': create_struct(gene, group),
                }
            )

        snp_gt_summary_data = pd.DataFrame.from_dict(snp_gt_summary_data)

        return snp_gt_summary_data

    gene = gene_info.gene_name
    association_effect_data = get_association_effect_data(gene)
    # Save file
    tmp_dir = output_prefix.replace(
        output_prefix.split('/')[2], output_prefix.split('/')[2] + '-tmp'
    )
    path = AnyPath(tmp_dir) / f'eqtl_effect_{gene}.parquet'
    with path.open('wb') as fp:
        association_effect_data.to_parquet(fp)

    # define spearman correlation function, then compute for each SNP
    def spearman_correlation(df):
        """get Spearman rank correlation"""
        gene_symbol = df.gene_symbol
        gene_id = df.gene_id
        snp = df.snpid
        alleles = df.alleles
        snp = df.snpid
        gt = genotype_df[genotype_df.snpid == snp][['sampleid', 'n_alt_alleles']]
        res_val = residuals_df[['sampleid', gene_symbol]]
        test_df = res_val.merge(gt, on='sampleid', how='right')
        test_df.columns = ['sampleid', 'residual', 'SNP']
        # set spearmanr calculation to perform the calculation ignoring nan values
        coef, p = spearmanr(test_df['SNP'], test_df['residual'], nan_policy='omit')
        return (gene_symbol, gene_id, alleles, snp, coef, p)

    # run spearman correlation function
    spearman_df = pd.DataFrame(list(gene_snp_df.apply(spearman_correlation, axis=1)))
    spearman_df.columns = [
        'gene_symbol',
        'gene_id',
        'alleles',
        'snp_id',
        'spearmans_rho',
        'p_value',
    ]
    # add in locus and chromosome information to get global position in hail
    locus = spearman_df.snp_id.str.split(':', expand=True)[[0, 1]].agg(':'.join, axis=1)
    chrom = locus.str.split(':', expand=True)[0]
    bp = locus.str.split(':', expand=True)[1]
    spearman_df['locus'], spearman_df['chrom'], spearman_df['bp'] = [
        locus,
        chrom,
        bp,
    ]
    # turn into hail table and annotate with global bp and allele info
    t = hl.Table.from_pandas(spearman_df)
    t = t.annotate(global_bp=hl.locus(t.chrom, hl.int32(t.bp)).global_position())
    t = t.annotate(locus=hl.locus(t.chrom, hl.int32(t.bp)))
    t = t.annotate(a1=t.alleles[0], a2=t.alleles[1])
    # add in vep annotation
    t = t.key_by('locus', 'alleles')
    t = t.annotate(functional_annotation=mt.rows()[t.key].vep_functional_anno)
    t = t.key_by()
<<<<<<< HEAD
    t = t.drop(t.locus, t.alleles)
=======
    t = t.drop(t.locus)
>>>>>>> b075b150
    # turn back into pandas df and add additional information
    # for front-end analysis
    spearman_df = t.to_pandas()
    spearman_df['round'] = '1'
    # add celltype id
    celltype_id = celltype.lower()
    spearman_df['cell_type_id'] = celltype_id
<<<<<<< HEAD
    # add association ID annotation
=======
    # add association ID annotation after adding in alleles, a1, and a2
>>>>>>> b075b150
    spearman_df['association_id'] = spearman_df.apply(
        lambda x: ':'.join(
            x[['chrom', 'bp', 'a1', 'a2', 'gene_symbol', 'cell_type_id', 'round']]
        ),
        axis=1,
    )
    spearman_df['variant_id'] = spearman_df.apply(
<<<<<<< HEAD
        lambda x: ':'.join(x[['chrom', 'bp', 'a1', 'a2']]), axis=1
=======
        lambda x: ':'.join(x[['chrom', 'bp', 'a2']]), axis=1
>>>>>>> b075b150
    )
    spearman_df['snp_id'] = spearman_df.apply(
        lambda x: ':'.join(x[['chrom', 'bp', 'a1', 'a2']]), axis=1
    )
    # Correct for multiple testing using Storey qvalues
    # qvalues are used instead of BH/other correction methods, as they do not assume independence (e.g., high LD)
    pvalues = spearman_df['p_value']
    _, qvals = qvalue(pvalues)
    fdr_values = pd.DataFrame(list(qvals)).iloc[1]
    spearman_df = spearman_df.assign(fdr=fdr_values)
    spearman_df['fdr'] = spearman_df.fdr.astype(float)
    # Save file
    spearman_df_path = (
        AnyPath(output_prefix) / f'parquet/correlation_results_{gene}.parquet'
    )
    with spearman_df_path.open('wb') as fp:
        spearman_df.to_parquet(fp)


# Create click command line to enter dependency files
@click.command()
@click.option(
    '--expression',
    required=True,
    help='A TSV of normalised expression values, \
        where values represent the average number of molecules for each gene. Gene information \
        is contained in columns and sample information in rows.',
)
@click.option(
    '--geneloc',
    required=True,
    help='A TSV of start and end positions for each gene. Each row in \
        this df contains a gene, with ENSEMBL gene id, gene symbol, chromosome, start and end \
        positions, and strand information as columns.',
)
@click.option(
    '--covariates',
    required=True,
    help='A TSV of covariates to calculate residuals. Sample ids \
        are contained in rows and covariate information in columns. As a minimum, covariate \
        information should include PCA scores for the first 4 PCs, the top 2 PEER factors, \
        sex, and age.',
)
@click.option(
    '--keys',
    required=True,
    help='A TSV of sample ids to convert external to internal IDs. Rows contain \
        sample ids, while columns contain OneK1K IDs and CPG IDs.',
)
def main(
    expression: str,
    geneloc,
    covariates,
    keys,
):
    """
    Creates a Hail Batch pipeline for calculating EQTLs
    """

    # get cell type info and chromosome info
    celltype = expression.split('/')[-1].split('_expression')[0]
    chromosome = geneloc.split('_')[-1].removesuffix('.tsv')
    # rename output prefix to have chromosome and cell type
    output_prefix = output_path(f'{celltype}/{chromosome}')

    backend = hb.ServiceBackend(
        billing_project=get_config()['hail']['billing_project'],
        remote_tmpdir=remote_tmpdir(),
    )
    batch = hb.Batch(
        name=celltype,
        backend=backend,
        default_python_image=get_config()['workflow']['driver_image'],
    )

    # load in files to get number of scatters and residuals
    expression_df_literal = pd.read_csv(AnyPath(expression), sep='\t')
    geneloc_df_literal = pd.read_csv(AnyPath(geneloc), sep='\t')
    covariate_df_literal = pd.read_csv(AnyPath(covariates), sep=',')

    # only run batch jobs if there are test genes in the chromosome
    n_genes_in_scatter = get_number_of_scatters(
        expression_df_literal, geneloc_df_literal
    )
    if n_genes_in_scatter == 0:
        raise ValueError('No genes in get_number_of_scatters()')

    calculate_residuals_job = batch.new_python_job('calculate-residuals')
    copy_common_env(calculate_residuals_job)
    residuals_df = calculate_residuals_job.call(
        calculate_residuals,
        expression_df=expression_df_literal,
        covariate_df=covariate_df_literal,
        output_prefix=output_prefix,
    )
    # calculate and save log cpm values
    generate_log_cpm_output_job = batch.new_python_job('generate_log_cpm_output')
    copy_common_env(generate_log_cpm_output_job)
    generate_log_cpm_output_job.call(
        generate_log_cpm_output,
        expression_df=expression_df_literal,
        output_prefix=output_prefix,
        celltype=celltype,
    )

    spearman_dfs_from_scatter = []

    filter_mt_job = batch.new_python_job('filter_mt')
    copy_common_env(filter_mt_job)
    filtered_mt_path = filter_mt_job.call(prepare_genotype_info, keys_path=keys)

    for idx in range(n_genes_in_scatter):
        j = batch.new_python_job(name=f'calculate_spearman_correlation_{idx}')
        j.depends_on(filter_mt_job, calculate_residuals_job)
        j.cpu(2)
        j.memory('8Gi')
        j.storage('2Gi')
        j.image(MULTIPY_IMAGE)
        copy_common_env(j)
        result: hb.resource.PythonResult = j.call(
            run_spearman_correlation_scatter,
            idx=idx,
            expression=expression,
            geneloc=geneloc,
            residuals_df=residuals_df,
            filtered_mt_path=filtered_mt_path,
            celltype=celltype,
            output_prefix=output_prefix,
        )
        spearman_dfs_from_scatter.append(result)

    batch.run(wait=False)


if __name__ == '__main__':
    # pylint: disable=no-value-for-parameter
    main()<|MERGE_RESOLUTION|>--- conflicted
+++ resolved
@@ -528,11 +528,7 @@
     t = t.key_by('locus', 'alleles')
     t = t.annotate(functional_annotation=mt.rows()[t.key].vep_functional_anno)
     t = t.key_by()
-<<<<<<< HEAD
     t = t.drop(t.locus, t.alleles)
-=======
-    t = t.drop(t.locus)
->>>>>>> b075b150
     # turn back into pandas df and add additional information
     # for front-end analysis
     spearman_df = t.to_pandas()
@@ -540,11 +536,7 @@
     # add celltype id
     celltype_id = celltype.lower()
     spearman_df['cell_type_id'] = celltype_id
-<<<<<<< HEAD
-    # add association ID annotation
-=======
     # add association ID annotation after adding in alleles, a1, and a2
->>>>>>> b075b150
     spearman_df['association_id'] = spearman_df.apply(
         lambda x: ':'.join(
             x[['chrom', 'bp', 'a1', 'a2', 'gene_symbol', 'cell_type_id', 'round']]
@@ -552,11 +544,7 @@
         axis=1,
     )
     spearman_df['variant_id'] = spearman_df.apply(
-<<<<<<< HEAD
-        lambda x: ':'.join(x[['chrom', 'bp', 'a1', 'a2']]), axis=1
-=======
         lambda x: ':'.join(x[['chrom', 'bp', 'a2']]), axis=1
->>>>>>> b075b150
     )
     spearman_df['snp_id'] = spearman_df.apply(
         lambda x: ':'.join(x[['chrom', 'bp', 'a1', 'a2']]), axis=1
