#!/usr/bin/env python3

"""Perform conditional analysis on SNPs and expression residuals"""
from typing import Any

import os
import hail as hl
import hailtop.batch as hb
import pandas as pd
import statsmodels.api as sm
from patsy import dmatrices  # pylint: disable=no-name-in-module
from scipy.stats import spearmanr
from cpg_utils.hail_batch import (
    dataset_path,
    output_path,
    copy_common_env,
    init_batch,
    remote_tmpdir,
)
from cpg_utils.config import get_config
from cloudpathlib import AnyPath
import click


DEFAULT_DRIVER_MEMORY = '4G'
MULTIPY_IMAGE = 'australia-southeast1-docker.pkg.dev/cpg-common/images/multipy:0.16'

TOB_WGS = dataset_path('mt/v7.mt/')
FREQ_TABLE = dataset_path('joint-calling/v7/variant_qc/frequencies.ht/', 'analysis')
FILTERED_MT = output_path('genotype_table.mt', 'tmp')


def get_number_of_scatters(
    residual_df: pd.DataFrame, significant_snps_df: pd.DataFrame
) -> int:
    """get index of total number of genes

    Input:
    significant_snps_df: a dataframe with significance results (p-value and FDR) from the Spearman rank
    correlation calculated in `conditional_analysis.py`. Each row contains information for a SNP,
    and columns contain information on significance levels, spearmans rho, and gene information.

    Returns:
    The number of genes (as an int) returned after sorting each row of the significant_snps_df
    and taking the top SNP for each gene. This integer number gets fed into the number of
    scatters to run.
    """

    # Identify the top eSNP for each eGene
    esnp1 = (
        significant_snps_df.sort_values(['gene_symbol', 'fdr'], ascending=True)
        .groupby('gene_symbol')
        .first()
        .reset_index()
    )
    gene_ids = esnp1['gene_symbol'][esnp1['gene_symbol'].isin(residual_df.columns)]

    return len(gene_ids)


def get_genotype_df(residual_df, gene_snp_test_df):
    """load genotype df and filter
    Input:
    residual_df: residual dataframe, calculated in calculate_residual_df(). This is run for
    each round/iteration of conditional analysis. The dataframe consists of genes as columns
    and samples as rows.
    gene_snp_test_df: a dataframe with rows as SNPs and columns containing snp_id, gene_symbol, and
    gene_id information.

    Returns:
    A pandas dataframe, with genotypes for each sample (in rows) for every SNP. Genotype information is
    stored as the number of alternative alleles (n_alt_alleles; 0, 1, or 2).
    """

    init_batch()
    mt = hl.read_matrix_table(FILTERED_MT)
    # only keep samples that are contained within the residuals df
    # this is important, since not all indivuduals have expression/residual
    # data (this varies by cell type)
    samples_to_keep = set(residual_df.sampleid)
    set_to_keep = hl.literal(samples_to_keep)
    mt = mt.filter_cols(set_to_keep.contains(mt['onek1k_id']))
    # Do this only on SNPs contained within gene_snp_df to save on
    # computational time
    snps_to_keep = set(gene_snp_test_df.snp_id)
    sorted_snps = sorted(snps_to_keep)
    sorted_snp_positions = list(map(lambda x: x.split(':')[:2][1], sorted_snps))
    sorted_snp_positions = [int(i) for i in sorted_snp_positions]
    # get first and last positions, with 1 added to last position (to make it inclusive)
    chromosome = gene_snp_test_df.snp_id[0].split(':')[:1][0]
    first_and_last_snp = (
        chromosome
        + ':'
        + str(sorted_snp_positions[0])
        + '-'
        + str(sorted_snp_positions[-1] + 1)
    )
    mt = hl.filter_intervals(
        mt, [hl.parse_locus_interval(first_and_last_snp, reference_genome='GRCh38')]
    )
    t = mt.entries()
    t = t.annotate(n_alt_alleles=t.GT.n_alt_alleles())
    t = t.key_by(contig=t.locus.contig, position=t.locus.position)
    t = t.select(t.alleles, t.n_alt_alleles, sampleid=t.onek1k_id)
    t = t.annotate(
        snp_id=hl.str(':').join(
            list(map(hl.str, [t.contig, t.position, t.alleles[0], t.alleles[1]]))
        )
    )
    # Further reduce the table by only selecting SNPs needed
    set_to_keep = hl.literal(snps_to_keep)
    t = t.filter(set_to_keep.contains(t['snp_id']))
    # only keep SNPs where all samples have an alt_allele value
    snps_to_remove = set(t.filter(hl.is_missing(t.n_alt_alleles)).snp_id.collect())
    if len(snps_to_remove) > 0:
        t = t.filter(~hl.literal(snps_to_remove).contains(t.snp_id))

    genotype_df = t.to_pandas(flatten=True)
    genotype_df.rename({'onek1k_id': 'sampleid'}, axis=1, inplace=True)

    return genotype_df


def calculate_residual_df(
    residual_path: str, significant_snps_path: str, output_path: str
) -> str:
    """calculate residuals for gene list

    Input:
    residual_df: a dataframe of expression residuals, with genes as columns and samples
    as rows.
    significant_snps_df: a dataframe with significance results (p-value and FDR) from the Spearman rank
    correlation calculated in `conditional_analysis.py`. Each row contains information for a SNP,
    and columns contain information on significance levels, spearmans rho, and gene information.

    Returns: a dataframe of expression residuals, with genes as columns and samples
    as rows, which have been conditioned on the lead eSNP.
    """

<<<<<<< HEAD
=======
    residual_df = pd.read_csv(residual_path)
    significant_snps_df = pd.read_parquet(significant_snps_path)

>>>>>>> 7af02141
    # make sure 'gene_symbol' is the first column
    # otherwise, error thrown when using reset_index
    cols = list(significant_snps_df)
    cols.insert(0, cols.pop(cols.index('gene_symbol')))
    significant_snps_df = significant_snps_df.loc[:, cols]

    # Identify the top eSNP for each eGene
    esnp1 = (
        significant_snps_df.sort_values(['gene_symbol', 'fdr'], ascending=True)
        .groupby('gene_symbol')
        .first()
        .reset_index()
    )

    # Subset residuals for the genes to be tested
    gene_ids = esnp1['gene_symbol'][
        esnp1['gene_symbol'].isin(residual_df.columns)
    ].to_list()
    # save sampleids before filtering redidual_df
    sample_ids = residual_df.sampleid
    residual_df = residual_df[gene_ids]
    # reassign sample ids
    residual_df = residual_df.assign(sampleid=sample_ids.to_list())

    # Subset genotype file for the significant SNPs
    genotype_df = get_genotype_df(residual_df, esnp1)

    # Find residuals after adjustment of lead SNP
    def calculate_adjusted_residuals(gene_id):
        gene = gene_id
        # select gene to regress
        exprs_val = residual_df[['sampleid', gene]]
        # select SNP to add
        snp = esnp1.snp_id[esnp1.gene_symbol == gene].to_string(index=False)
        snp_genotype = genotype_df[genotype_df.snp_id == snp][
            ['sampleid', 'n_alt_alleles']
        ]

        # Create a test df by adding covariates
        test_df = exprs_val.merge(snp_genotype, on='sampleid', how='right')
        test_df.columns = ['sampleid', 'expression', 'genotype']

        y, x = dmatrices('expression ~ genotype', test_df)
        model = sm.OLS(y, x)
        residuals = list(model.fit().resid)
        return residuals

    adjusted_residual_mat = pd.DataFrame(
        list(map(calculate_adjusted_residuals, gene_ids))
    ).T
    adjusted_residual_mat.columns = gene_ids
    adjusted_residual_mat.insert(loc=0, column='sampleid', value=genotype_df.sampleid)

    adjusted_residual_mat.to_csv(output_path)
    return output_path


# Run Spearman rank in parallel by sending genes in batches
def run_computation_in_scatter(
    iteration,  # pylint: disable=redefined-outer-name
    idx,
    residual_path,
    significant_snps_path,
    celltype,
    output_prefix,
):
    """Run genes in scatter

    Input:
    iteration: synonymous with round. 4 iterations are performed by default for the conditional
    analysis, which results in 5 total rounds with the addition of the first analysis.
    idx: the index of each gene with a top eSNP. Note: a 1Mb region is taken
    up and downstream of each gene.
    residual_df: residual dataframe, calculated in calculate_residual_df(). This is run for
    each round/iteration of conditional analysis.

    Returns:
    A dataframe with significance results (p-value and FDR) from the Spearman rank correlation. Each
    row contains information for a SNP, and columns contain information on significance levels,
    spearmans rho, and gene information.
    """

    residual_df = pd.read_csv(residual_path)
    significant_snps_df = pd.read_parquet(significant_snps_path)

    # make sure 'gene_symbol' is the first column
    # otherwise, error thrown when using reset_index
    cols = list(significant_snps_df)
    cols.insert(0, cols.pop(cols.index('gene_symbol')))
    significant_snps_df = significant_snps_df.loc[:, cols]

    # Identify the top eSNP for each eGene
    esnp1 = (
        significant_snps_df.sort_values(['gene_symbol', 'fdr'], ascending=True)
        .groupby('gene_symbol')
        .first()
        .reset_index()
    )
    # save esnp1 for front-end use on which SNPs have been conditioned on
    esnp1_path = AnyPath(output_prefix) / f'conditioned_esnps_{iteration}.tsv'
    with esnp1_path.open('w') as fp:
        esnp1.to_csv(fp, index=False)

    # Remaning eSNPs to test
    esnps_to_test = (
        significant_snps_df.sort_values(['gene_symbol', 'fdr'], ascending=True)
        .groupby('gene_symbol')
        .apply(lambda group: group.iloc[1:, 1:])
        .reset_index()
    )

    # for each gene, get esnps_to_test
    gene_ids = esnp1['gene_symbol'][esnp1['gene_symbol'].isin(residual_df.columns)]
    esnps_to_test = esnps_to_test[esnps_to_test.gene_symbol.isin(residual_df.columns)]
    gene_snp_test_df = esnps_to_test[['snp_id', 'gene_symbol', 'gene_id', 'a1', 'a2']]
    gene_snp_test_df = gene_snp_test_df[
        gene_snp_test_df['gene_symbol'] == gene_ids.iloc[idx]
    ]
    # Subset genotype file for the significant SNPs
    genotype_df = get_genotype_df(residual_df, gene_snp_test_df)

    def spearman_correlation(df):
        """get Spearman rank correlation"""
        gene_symbol = df.gene_symbol
        gene_id = df.gene_id
        a1 = df.a1
        a2 = df.a2
        snp = df.snp_id
        gt = genotype_df[genotype_df.snp_id == snp][['sampleid', 'n_alt_alleles']]

        res_val = residual_df[['sampleid', gene_symbol]]
        test_df = res_val.merge(gt, on='sampleid', how='right')
        test_df.columns = ['sampleid', 'residual', 'SNP']
        spearmans_rho, p = spearmanr(
            test_df['SNP'], test_df['residual'], nan_policy='omit'
        )
        return (gene_symbol, gene_id, a1, a2, snp, spearmans_rho, p)

    # calculate spearman correlation
    adjusted_spearman_df = pd.DataFrame(
        list(gene_snp_test_df.apply(spearman_correlation, axis=1))
    )
    adjusted_spearman_df.columns = [
        'gene_symbol',
        'gene_id',
        'a1',
        'a2',
        'snp_id',
        'spearmans_rho',
        'p_value',
    ]
    # remove any NA values. Remove this line when run on main dataset
    adjusted_spearman_df = adjusted_spearman_df.dropna(axis=0, how='any')
    # add in locus and chromosome information to get global position in hail
    locus = adjusted_spearman_df.snp_id.str.split(':', expand=True)[[0, 1]].agg(
        ':'.join, axis=1
    )
    chrom = locus.str.split(':', expand=True)[0]
    bp = locus.str.split(':', expand=True)[1]
    (
        adjusted_spearman_df['locus'],
        adjusted_spearman_df['chrom'],
        adjusted_spearman_df['bp'],
    ) = [
        locus,
        chrom,
        bp,
    ]
    adjusted_spearman_df['round'] = str(iteration)
    # turn into hail table and annotate with global bp and allele info
    t = hl.Table.from_pandas(adjusted_spearman_df)
    t = t.annotate(global_bp=hl.locus(t.chrom, hl.int32(t.bp)).global_position())
    t = t.annotate(locus=hl.locus(t.chrom, hl.int32(t.bp)))
    # turn back into pandas df and add additional information
    # for front-end analysis
    adjusted_spearman_df = t.to_pandas()
    # add celltype id
    adjusted_spearman_df['cell_type_id'] = celltype_id
    # add association ID annotation after adding in alleles, a1, and a2
    adjusted_spearman_df['association_id'] = adjusted_spearman_df.apply(
        lambda x: ':'.join(
            x[['chrom', 'bp', 'a1', 'a2', 'gene_symbol', 'cell_type_id', 'round']]
        ),
        axis=1,
    )
    adjusted_spearman_df['variant_id'] = adjusted_spearman_df.apply(
        lambda x: ':'.join(x[['chrom', 'bp', 'a2']]), axis=1
    )
    adjusted_spearman_df['snp_id'] = adjusted_spearman_df.apply(
        lambda x: ':'.join(x[['chrom', 'bp', 'a1', 'a2']]), axis=1
    )

    # TODO Kat to fix
    output_path = os.path.join(output_prefix, f'sig-snps-{idx}.parquet')
    adjusted_spearman_df.write_parquet(output_path)

    return output_path


# def merge_significant_snps_paths(*path_list):
#     """
#     Merge list of list of sig_snps dataframes
#     """

<<<<<<< HEAD
    # This PythonJob is run in the multipy container,
    # do the import here so it's not run in the driver container
    from multipy.fdr import qvalue
=======
#     # This PythonJob is run in the multipy container,
#     # do the import here so it's not run in the driver container
#     from multipy.fdr import qvalue
>>>>>>> 7af02141

#     merged_sig_snps: pd.DataFrame = pd.concat([pd.read_parquet(p) for p in path_list])
#     pvalues = merged_sig_snps['p_value']
#     # Correct for multiple testing using Storey qvalues
#     # qvalues are used instead of BH/other correction methods, as they do not assume independence (e.g., high LD)
#     _, qvals = qvalue(pvalues)
#     fdr_values = pd.DataFrame(list(qvals))
#     merged_sig_snps = merged_sig_snps.assign(fdr=fdr_values)
#     merged_sig_snps['fdr'] = merged_sig_snps.fdr.astype(float)

#     return merged_sig_snps


# def convert_dataframe_to_text(dataframe):
#     """
#     convert to string for writing
#     """
#     return dataframe.to_string()


# Create click command line to enter dependency files
@click.command()
@click.option(
    '--significant-snps',
    required=True,
    help='A TSV of SNPs (as rows), \
        and significance levels, spearmans rho, and gene information as columns.',
<<<<<<< HEAD
)
@click.option(
    '--residuals',
    required=True,
    help='A CSV of gene residuals, with genes \
    as columns and samples as rows.',
=======
>>>>>>> 7af02141
)
@click.option(
    '--residuals',
    required=True,
    help='A CSV of gene residuals, with genes \
    as columns and samples as rows.',
)
@click.option(
    '--iterations', type=int, default=4, help='Number of iterations to perform'
)
@click.option(
    '--test-subset-genes',  # pylint: disable=too-many-locals
    type=int,
    help='Test with {test_subset_genes} genes, often = 5.',
)
def main(
    significant_snps: str,
    residuals,
    iterations=4,
    test_subset_genes=None,
):
    """
    Creates a Hail Batch pipeline for calculating eQTLs using {iterations} iterations,
    scattered across the number of genes. Note, iteration 1 is completed in `generate_eqtl_spearan.py`.
    """

<<<<<<< HEAD
    # get cell type info
    celltype = output_prefix.split('scrna-seq/')[-1].split('/')[0]

    backend = hb.ServiceBackend(
        billing_project=get_config()['hail']['billing_project'],
        remote_tmpdir=remote_tmpdir(),
    )
    batch = hb.Batch(
        name=celltype,
        backend=backend,
        default_python_image=get_config()['workflow']['driver_image'],
    )

    residual_df = pd.read_csv(AnyPath(residuals))
    significant_snps_df = pd.read_csv(AnyPath(significant_snps), sep='\t')
=======
    # get chromosome and cell type info
    residual_list = residuals.split('/')
    residual_list = residual_list[:-1]
    chrom = residual_list[-1]
    celltype = residual_list[-2]
    output_prefix = output_path(f'{celltype}/{chrom}')

    backend = hb.ServiceBackend(
        billing_project=get_config()['hail']['billing_project'],
        remote_tmpdir=remote_tmpdir(),
    )
    batch = hb.Batch(
        name=celltype,
        backend=backend,
        default_python_image=get_config()['workflow']['driver_image'],
    )
>>>>>>> 7af02141

    if test_subset_genes:
        n_genes = test_subset_genes
    else:
        # these are needed directly to calculate number_of_scatters
        residual_df = pd.read_csv(residuals)
        significant_snps_df = pd.read_parquet(significant_snps)
        n_genes = test_subset_genes or get_number_of_scatters(
            residual_df, significant_snps_df
        )

    # these are now PATHS, that we'll load and unload each bit
    previous_sig_snps_directory = significant_snps  # pylint: disable=invalid-name
    previous_residual_path = residuals  # pylint: disable=invalid-name

    sig_snps_dependencies: list[Any] = []

    # Perform conditional analysis for n iterations (specified in click interface)
    # note, iteration 1 is performed in generate_eqtl_spearman.py, which requires starting
    # the iteration at 2 (from a 0 index)
    for iteration in range(2, iterations + 2):

        calc_resid_df_job = batch.new_python_job(f'calculate-resid-df-iter-{iteration}')
<<<<<<< HEAD
=======
        calc_resid_df_job.depends_on(*sig_snps_dependencies)
>>>>>>> 7af02141
        calc_resid_df_job.cpu(2)
        calc_resid_df_job.memory('8Gi')
        calc_resid_df_job.storage('2Gi')
        copy_common_env(calc_resid_df_job)

        # this calculate_residual_df will also write an output that is useful later
        # if we assign previous_residual_path to the result of the call, we get the job dependency we actually want
        # as opposed to saying the following, which means there's actually no job dependency (bad):
        #    previous_residual_path = <output_path>
        previous_residual_path = calc_resid_df_job.call(
            calculate_residual_df,
            previous_residual_path,
            previous_sig_snps_directory,
            output_path=os.path.join(
                output_prefix, f'round{iteration}_residual_results.csv'
            ),
        )

        sig_snps_component_paths = []

        new_sig_snps_directory = os.path.join(
            output_prefix, f'round{iteration}_sigsnps/'
        )
        sink_jobs = []
        for gene_idx in range(n_genes):
            j = batch.new_python_job(
                name=f'calculate_spearman_iter_{iteration}_job_{gene_idx}'
            )
            j.cpu(2)
            j.memory('8Gi')
            j.storage('2Gi')
            j.depends_on(*sig_snps_dependencies)
            copy_common_env(j)
            gene_result_path: hb.resource.PythonResult = j.call(
                run_computation_in_scatter,
                iteration,
                gene_idx,
                previous_residual_path,
                previous_sig_snps_directory,
                celltype,
<<<<<<< HEAD
                output_prefix,
=======
                output_path=new_sig_snps_directory,
>>>>>>> 7af02141
            )
            sig_snps_component_paths.append(gene_result_path)
            sink_jobs.append(j)

        previous_sig_snps_directory = new_sig_snps_directory
        sig_snps_dependencies = sink_jobs

    batch.run(wait=False)


def fake_dependency(argument):
    return argument


if __name__ == '__main__':
    # pylint: disable=no-value-for-parameter
    main()<|MERGE_RESOLUTION|>--- conflicted
+++ resolved
@@ -137,12 +137,9 @@
     as rows, which have been conditioned on the lead eSNP.
     """
 
-<<<<<<< HEAD
-=======
     residual_df = pd.read_csv(residual_path)
     significant_snps_df = pd.read_parquet(significant_snps_path)
 
->>>>>>> 7af02141
     # make sure 'gene_symbol' is the first column
     # otherwise, error thrown when using reset_index
     cols = list(significant_snps_df)
@@ -347,15 +344,9 @@
 #     Merge list of list of sig_snps dataframes
 #     """
 
-<<<<<<< HEAD
-    # This PythonJob is run in the multipy container,
-    # do the import here so it's not run in the driver container
-    from multipy.fdr import qvalue
-=======
 #     # This PythonJob is run in the multipy container,
 #     # do the import here so it's not run in the driver container
 #     from multipy.fdr import qvalue
->>>>>>> 7af02141
 
 #     merged_sig_snps: pd.DataFrame = pd.concat([pd.read_parquet(p) for p in path_list])
 #     pvalues = merged_sig_snps['p_value']
@@ -383,15 +374,6 @@
     required=True,
     help='A TSV of SNPs (as rows), \
         and significance levels, spearmans rho, and gene information as columns.',
-<<<<<<< HEAD
-)
-@click.option(
-    '--residuals',
-    required=True,
-    help='A CSV of gene residuals, with genes \
-    as columns and samples as rows.',
-=======
->>>>>>> 7af02141
 )
 @click.option(
     '--residuals',
@@ -418,23 +400,6 @@
     scattered across the number of genes. Note, iteration 1 is completed in `generate_eqtl_spearan.py`.
     """
 
-<<<<<<< HEAD
-    # get cell type info
-    celltype = output_prefix.split('scrna-seq/')[-1].split('/')[0]
-
-    backend = hb.ServiceBackend(
-        billing_project=get_config()['hail']['billing_project'],
-        remote_tmpdir=remote_tmpdir(),
-    )
-    batch = hb.Batch(
-        name=celltype,
-        backend=backend,
-        default_python_image=get_config()['workflow']['driver_image'],
-    )
-
-    residual_df = pd.read_csv(AnyPath(residuals))
-    significant_snps_df = pd.read_csv(AnyPath(significant_snps), sep='\t')
-=======
     # get chromosome and cell type info
     residual_list = residuals.split('/')
     residual_list = residual_list[:-1]
@@ -451,7 +416,6 @@
         backend=backend,
         default_python_image=get_config()['workflow']['driver_image'],
     )
->>>>>>> 7af02141
 
     if test_subset_genes:
         n_genes = test_subset_genes
@@ -475,10 +439,7 @@
     for iteration in range(2, iterations + 2):
 
         calc_resid_df_job = batch.new_python_job(f'calculate-resid-df-iter-{iteration}')
-<<<<<<< HEAD
-=======
         calc_resid_df_job.depends_on(*sig_snps_dependencies)
->>>>>>> 7af02141
         calc_resid_df_job.cpu(2)
         calc_resid_df_job.memory('8Gi')
         calc_resid_df_job.storage('2Gi')
@@ -519,11 +480,7 @@
                 previous_residual_path,
                 previous_sig_snps_directory,
                 celltype,
-<<<<<<< HEAD
-                output_prefix,
-=======
                 output_path=new_sig_snps_directory,
->>>>>>> 7af02141
             )
             sig_snps_component_paths.append(gene_result_path)
             sink_jobs.append(j)
